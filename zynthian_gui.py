#!/usr/bin/python3
# -*- coding: utf-8 -*-
#******************************************************************************
# ZYNTHIAN PROJECT: Zynthian GUI
#
# Main Class and Program for Zynthian GUI
#
# Copyright (C) 2015-2016 Fernando Moyano <jofemodo@zynthian.org>
#
#******************************************************************************
#
# This program is free software; you can redistribute it and/or
# modify it under the terms of the GNU General Public License as
# published by the Free Software Foundation; either version 2 of
# the License, or any later version.
#
# This program is distributed in the hope that it will be useful,
# but WITHOUT ANY WARRANTY; without even the implied warranty of
# MERCHANTABILITY or FITNESS FOR A PARTICULAR PURPOSE. See the
# GNU General Public License for more details.
#
# For a full copy of the GNU General Public License see the LICENSE.txt file.
#
#******************************************************************************

import os
import sys
import copy
import liblo
import signal
#import psutil
#import alsaseq
import logging
import threading
from time import sleep
from os.path import isfile
from datetime import datetime
from threading  import Thread, Lock
from subprocess import check_output
<<<<<<< HEAD
from ctypes import c_float,c_char_p
from time import monotonic
=======
from ctypes import c_float, c_double, CDLL
>>>>>>> 1596363b

# Zynthian specific modules
import zynconf
import zynautoconnect
<<<<<<< HEAD
#from jackpeak import *
#from jackpeak.jackpeak import lib_jackpeak, lib_jackpeak_init
from zynmixer import *
from zynmixer.zynmixer import lib_zynmixer, lib_zynmixer_init
=======
from zynlibs.jackpeak import lib_jackpeak, lib_jackpeak_init
>>>>>>> 1596363b
from zyncoder import *
from zyncoder.zyncoder import lib_zyncoder, lib_zyncoder_init
from zyngine import zynthian_zcmidi
from zyngine import zynthian_midi_filter
#from zyngine import zynthian_engine_transport
from zyngui import zynthian_gui_config
from zyngui.zynthian_gui_controller import zynthian_gui_controller
from zyngui.zynthian_gui_selector import zynthian_gui_selector
from zyngui.zynthian_gui_info import zynthian_gui_info
from zyngui.zynthian_gui_option import zynthian_gui_option
from zyngui.zynthian_gui_admin import zynthian_gui_admin
from zyngui.zynthian_gui_snapshot import zynthian_gui_snapshot
from zyngui.zynthian_gui_layer import zynthian_gui_layer
from zyngui.zynthian_gui_layer_options import zynthian_gui_layer_options
from zyngui.zynthian_gui_engine import zynthian_gui_engine
from zyngui.zynthian_gui_midi_chan import zynthian_gui_midi_chan
from zyngui.zynthian_gui_midi_cc import zynthian_gui_midi_cc
from zyngui.zynthian_gui_midi_prog import zynthian_gui_midi_prog
from zyngui.zynthian_gui_midi_key_range import zynthian_gui_midi_key_range
from zyngui.zynthian_gui_audio_out import zynthian_gui_audio_out
from zyngui.zynthian_gui_midi_out import zynthian_gui_midi_out
from zyngui.zynthian_gui_audio_in import zynthian_gui_audio_in
from zyngui.zynthian_gui_bank import zynthian_gui_bank
from zyngui.zynthian_gui_preset import zynthian_gui_preset
from zyngui.zynthian_gui_control import zynthian_gui_control
from zyngui.zynthian_gui_control_xy import zynthian_gui_control_xy
from zyngui.zynthian_gui_midi_profile import zynthian_gui_midi_profile
from zyngui.zynthian_gui_zs3_learn import zynthian_gui_zs3_learn
from zyngui.zynthian_gui_zs3_options import zynthian_gui_zs3_options
from zyngui.zynthian_gui_confirm import zynthian_gui_confirm
from zyngui import zynthian_gui_keyboard
from zyngui.zynthian_gui_keybinding import zynthian_gui_keybinding
from zyngui.zynthian_gui_main import zynthian_gui_main
from zyngui.zynthian_gui_audio_recorder import zynthian_gui_audio_recorder
from zyngui.zynthian_gui_midi_recorder import zynthian_gui_midi_recorder
from zyngui.zynthian_gui_stepsequencer import zynthian_gui_stepsequencer
<<<<<<< HEAD
from zyngui.zynthian_gui_mixer import zynthian_gui_mixer
=======
from zyngui.zynthian_gui_touchscreen_calibration import zynthian_gui_touchscreen_calibration
if "autoeq" in zynthian_gui_config.experimental_features:
	from zyngui.zynthian_gui_autoeq import zynthian_gui_autoeq
>>>>>>> 1596363b

#from zyngui.zynthian_gui_control_osc_browser import zynthian_gui_osc_browser

#-------------------------------------------------------------------------------
# Zynthian Main GUI Class
#-------------------------------------------------------------------------------

class zynthian_gui:

	screens_sequence = ("main","layer","bank","preset","control")

	note2cuia = {
		"0": "POWER_OFF",
		"1": "REBOOT",
		"2": "RESTART_UI",
		"3": "RELOAD_MIDI_CONFIG",
		"4": "RELOAD_KEY_BINDING",
		"5": "LAST_STATE_ACTION",

		"10": "ALL_NOTES_OFF",
		"11": "ALL_SOUNDS_OFF",
		"12": "ALL_OFF",

		"23": "TOGGLE_AUDIO_RECORD",
		"24": "START_AUDIO_RECORD",
		"25": "STOP_AUDIO_RECORD",
		"26": "TOGGLE_AUDIO_PLAY",
		"27": "START_AUDIO_PLAY",
		"28": "STOP_AUDIO_PLAY",

		"35": "TOGGLE_MIDI_RECORD",
		"36": "START_MIDI_RECORD",
		"37": "STOP_MIDI_RECORD",
		"38": "TOGGLE_MIDI_PLAY",
		"39": "START_MIDI_PLAY",
		"40": "STOP_MIDI_PLAY",

		"51": "SELECT",
		"52": "SELECT_UP",
		"53": "SELECT_DOWN",
		"54": "BACK_UP",
		"55": "BACK_DOWN",
		"56": "LAYER_UP",
		"57": "LAYER_DOWN",
		"58": "SNAPSHOT_UP",
		"59": "SNAPSHOT_DOWN",

		"64": "SWITCH_BACK_SHORT",
		"63": "SWITCH_BACK_BOLD",
		"62": "SWITCH_BACK_LONG",
		"65": "SWITCH_SELECT_SHORT",
		"66": "SWITCH_SELECT_BOLD",
		"67": "SWITCH_SELECT_LONG",
		"60": "SWITCH_LAYER_SHORT",
		"61": "SWITCH_LAYER_BOLD",
		"68": "SWITCH_LAYER_LONG",
		"71": "SWITCH_SNAPSHOT_SHORT",
		"72": "SWITCH_SNAPSHOT_BOLD",
		"73": "SWITCH_SNAPSHOT_LONG",

		"80": "SCREEN_ADMIN",
		"81": "SCREEN_LAYER",
		"82": "SCREEN_BANK",
		"83": "SCREEN_PRESET",
		"84": "SCREEN_CONTROL",

		"90": "MODAL_SNAPSHOT",
		"92": "MODAL_AUDIO_RECORDER",
		"93": "MODAL_MIDI_RECORDER",
		"94": "MODAL_ALSA_MIXER",
		"95": "MODAL_STEPSEQ"
	}

	def __init__(self):
		self.zynmidi = None
		self.screens = {}
		self.active_screen = None
		self.modal_screen = None
		self.modal_screen_back = None
		self.modal_timer_id = None
		self.curlayer = None
		self._curlayer = None

		self.dtsw = []
		self.polling = False

		self.loading = 0
		self.loading_thread = None
		self.zyncoder_thread = None
		self.zynread_wait_flag = False
		self.zynswitch_defered_event = None
		self.exit_flag = False
		self.exit_code = 0

		self.midi_filter_script = None;
		self.midi_learn_mode = False
		self.midi_learn_zctrl = None

		self.status_info = {}
		self.status_counter = 0

		self.zynautoconnect_audio_flag = False
		self.zynautoconnect_midi_flag = False

		# Create Lock object to avoid concurrence problems
		self.lock = Lock()

		# Load keyboard binding map
		zynthian_gui_keybinding.getInstance().load()

		# Get Jackd Options
		self.jackd_options = zynconf.get_jackd_options()

		# Dictionary of {OSC clients, last heartbeat} registered for mixer feedback
		self.osc_clients = {}
		self.osc_timer = 12

		# Initialize peakmeter audio monitor if needed
#		if not zynthian_gui_config.show_cpu_status:
#			try:
#				global lib_jackpeak
#				lib_jackpeak = lib_jackpeak_init()
#				lib_jackpeak.setDecay(c_float(0.2))
#				lib_jackpeak.setHoldCount(10)
#			except Exception as e:
#				logging.error("ERROR initializing jackpeak: %s" % e)

		# Initialize Controllers (Rotary & Switches) & MIDI-router
		try:
			global lib_zyncoder
			#Init Zyncoder Library
			lib_zyncoder_init()
			lib_zyncoder=zyncoder.get_lib_zyncoder()
			self.zynmidi=zynthian_zcmidi()
			#Init Switches
			self.zynswitches_init()
			self.zynswitches_midi_setup()
		except Exception as e:
			logging.error("ERROR initializing Controllers & MIDI-router: %s" % e)

<<<<<<< HEAD
		# Initialize main audio output mixer
		try:
			global lib_zynmixer
			lib_zynmixer = lib_zynmixer_init()
		except Exception as e:
			logging.error("ERROR initializing zynmixer: %s" % e)
=======
		try:
			self.libseq = CDLL("/zynthian/zynthian-ui/zynlibs/zynseq/build/libzynseq.so")
			self.libseq.init(True)
		except Exception as e:
			logging.error("ERROR initializing Sequencer: %s" % e)
>>>>>>> 1596363b

	# ---------------------------------------------------------------------------
	# MIDI Router Init & Config
	# ---------------------------------------------------------------------------

	def init_midi(self):
		try:
			global lib_zyncoder
			#Set Global Tuning
			self.fine_tuning_freq = zynthian_gui_config.midi_fine_tuning
			lib_zyncoder.set_midi_filter_tuning_freq(c_double(self.fine_tuning_freq))
			#Set MIDI Master Channel
			lib_zyncoder.set_midi_master_chan(zynthian_gui_config.master_midi_channel)
			#Set MIDI CC automode
			lib_zyncoder.set_midi_filter_cc_automode(zynthian_gui_config.midi_cc_automode)
			#Set MIDI System Messages flag
			lib_zyncoder.set_midi_filter_system_events(zynthian_gui_config.midi_sys_enabled)
			#Setup MIDI filter rules
			if self.midi_filter_script:
				self.midi_filter_script.clean()
			self.midi_filter_script = zynthian_midi_filter.MidiFilterScript(zynthian_gui_config.midi_filter_rules)

		except Exception as e:
			logging.error("ERROR initializing MIDI : %s" % e)


	def init_midi_services(self):
		#Start/Stop MIDI aux. services
		self.screens['admin'].default_rtpmidi()
		self.screens['admin'].default_qmidinet()
		self.screens['admin'].default_touchosc()
		self.screens['admin'].default_aubionotes()


	def reload_midi_config(self):
		zynconf.load_config()
		midi_profile_fpath=zynconf.get_midi_config_fpath()
		if midi_profile_fpath:
			zynconf.load_config(True,midi_profile_fpath)
			zynthian_gui_config.set_midi_config()
			self.init_midi()
			self.init_midi_services()
			self.zynautoconnect()

	# ---------------------------------------------------------------------------
	# OSC Management
	# ---------------------------------------------------------------------------

	def osc_init(self, port=1370, proto=liblo.UDP):
		try:
			self.osc_server=liblo.Server(port,proto)
			self.osc_server_port=self.osc_server.get_port()
			self.osc_server_url=liblo.Address('localhost',self.osc_server_port,proto).get_url()
			logging.info("ZYNTHIAN-UI OSC server running in port {}".format(self.osc_server_port))
			self.osc_server.add_method(None, None, self.osc_cb_all)
			#self.osc_server.start()
		#except liblo.AddressError as err:
		except Exception as err:
			logging.error("ZYNTHIAN-UI OSC Server can't be started: {}".format(err))


	def osc_end(self):
		if self.osc_server:
			try:
				#self.osc_server.stop()
				logging.info("ZYNTHIAN-UI OSC server stopped")
			except Exception as err:
				logging.error("Can't stop ZYNTHIAN-UI OSC server => %s" % err)


	def osc_receive(self):
		while self.osc_server.recv(0):
			pass


	#@liblo.make_method("RELOAD_MIDI_CONFIG", None)
	#@liblo.make_method(None, None)
	def osc_cb_all(self, path, args, types, src):
		logging.info("OSC MESSAGE '%s' from '%s'" % (path, src.url))

		parts = path.split("/", 2)
		if parts[0]=="" and parts[1].upper()=="CUIA":
			#Execute action
			self.callable_ui_action(parts[2].upper(), args)
			#Run autoconnect if needed
			self.zynautoconnect_do()
		elif parts[1]=="mixer" or parts[1] == "dawosc":
			if parts[2]=="heartbeat" or parts[2] == "setup":
				if src.hostname not in self.osc_clients:
					try:
						lib_zynmixer.addOscClient(c_char_p(src.hostname.encode('utf-8')))
					except:
						logging.warning("Failed to add OSC client registration %s", src.hostname)
				self.osc_clients[src.hostname] = monotonic()
			else:
				self.screens['audio_mixer'].osc(parts[2], args, types, src)
		else:
			logging.warning("Not supported OSC call '{}'".format(path))

		#for a, t in zip(args, types):
		#	logging.debug("argument of type '%s': %s" % (t, a))


	# ---------------------------------------------------------------------------
	# GUI Core Management
	# ---------------------------------------------------------------------------

	def start(self):
		# Initialize jack Transport
		#self.zyntransport = zynthian_engine_transport()

		# Create Core UI Screens
		self.screens['info'] = zynthian_gui_info()
		self.screens['confirm'] = zynthian_gui_confirm()
		self.screens['keyboard'] = zynthian_gui_keyboard.zynthian_gui_keyboard()
		self.screens['option'] = zynthian_gui_option()
		self.screens['engine'] = zynthian_gui_engine()
		self.screens['layer'] = zynthian_gui_layer()
		self.screens['layer_options'] = zynthian_gui_layer_options()
		self.screens['snapshot'] = zynthian_gui_snapshot()
		self.screens['midi_chan'] = zynthian_gui_midi_chan()
		self.screens['midi_cc'] = zynthian_gui_midi_cc()
		self.screens['midi_prog'] = zynthian_gui_midi_prog()
		self.screens['midi_key_range'] = zynthian_gui_midi_key_range()
		self.screens['audio_out'] = zynthian_gui_audio_out()
		self.screens['midi_out'] = zynthian_gui_midi_out()
		self.screens['audio_in'] = zynthian_gui_audio_in()
		self.screens['bank'] = zynthian_gui_bank()
		self.screens['preset'] = zynthian_gui_preset()
		self.screens['control'] = zynthian_gui_control()
		self.screens['control_xy'] = zynthian_gui_control_xy()
		self.screens['midi_profile'] = zynthian_gui_midi_profile()
		self.screens['zs3_learn'] = zynthian_gui_zs3_learn()
		self.screens['zs3_options'] = zynthian_gui_zs3_options()
		self.screens['main'] = zynthian_gui_main()
		self.screens['admin'] = zynthian_gui_admin()
		self.screens['touchscreen_calibration'] = zynthian_gui_touchscreen_calibration()

		# Create UI Apps Screens
		self.screens['alsa_mixer'] = self.screens['control']
		self.screens['audio_recorder'] = zynthian_gui_audio_recorder()
		self.screens['midi_recorder'] = zynthian_gui_midi_recorder()
		self.screens['stepseq'] = zynthian_gui_stepsequencer()
<<<<<<< HEAD
		self.screens['audio_mixer'] = zynthian_gui_mixer()
=======
		if "autoeq" in zynthian_gui_config.experimental_features:
			self.screens['autoeq'] = zynthian_gui_autoeq()
>>>>>>> 1596363b

		# Init Auto-connector
		zynautoconnect.start()

		# Initialize OSC
		self.osc_init()

		# Initial snapshot...
		snapshot_loaded=False
		# Try to load "last_state" snapshot ...
		if zynthian_gui_config.restore_last_state:
			snapshot_loaded=self.screens['snapshot'].load_last_state_snapshot()
		# Try to load "default" snapshot ...
		if not snapshot_loaded:
			snapshot_loaded=self.screens['snapshot'].load_default_snapshot()
		# Set empty state
		if not snapshot_loaded:
			# Init MIDI Subsystem => MIDI Profile
			self.init_midi()
			self.init_midi_services()
			self.zynautoconnect()
			# Show initial screen
			self.show_screen('main')

		# Start polling threads
		self.start_polling()
		self.start_loading_thread()
		self.start_zyncoder_thread()

		# Run autoconnect if needed
		self.zynautoconnect_do()

		# Initialize MPE Zones
		#self.init_mpe_zones(0, 2)


	def stop(self):
		logging.info("STOPPING ZYNTHIAN-UI ...")
		self.stop_polling()
		self.osc_end()
		zynautoconnect.stop()
		self.screens['layer'].reset()
		self.screens['midi_recorder'].stop_playing() # Need to stop timing thread
		#self.zyntransport.stop()


	def hide_screens(self, exclude=None):
		if not exclude:
			exclude = self.active_screen

		exclude_obj = self.screens[exclude]

		for screen_name, screen_obj in self.screens.items():
			if screen_obj!=exclude_obj:
				screen_obj.hide()


	def show_screen(self, screen=None):
		if screen is None:
			if self.active_screen:
				screen = self.active_screen
			else:
				screen = "main"

		if screen=="control":
			self.restore_curlayer()

		self.lock.acquire()
		self.hide_screens(exclude=screen)
		self.screens[screen].show()
		self.active_screen = screen
		self.modal_screen = None
		self.modal_screen_back = None
		self.lock.release()


	def show_active_screen(self):
		self.show_screen()


	def show_modal(self, screen):
		if screen=="alsa_mixer":
			if self.modal_screen!=screen and self.screens['layer'].amixer_layer:
				self._curlayer = self.curlayer
				self.screens['layer'].amixer_layer.refresh_controllers()
				self.set_curlayer(self.screens['layer'].amixer_layer)
			else:
				return

		if self.modal_screen!=screen and self.modal_screen not in ("info","confirm","keyboard"):
			self.modal_screen_back = self.modal_screen
		self.modal_screen=screen
		self.screens[screen].show()
		self.hide_screens(exclude=screen)


	def close_modal(self):
		self.cancel_modal_timer()
		if self.modal_screen_back:
			self.show_modal(self.modal_screen_back)
			self.modal_screen_back = None
		else:
			self.show_screen()


	def close_modal_timer(self, tms=3000):
		self.cancel_modal_timer()
		self.modal_timer_id = zynthian_gui_config.top.after(tms, self.close_modal)


	def cancel_modal_timer(self):
		if self.modal_timer_id:
			zynthian_gui_config.top.after_cancel(self.modal_timer_id)
			self.modal_timer_id = None


	def toggle_modal(self, screen):
		if self.modal_screen!=screen:
			self.show_modal(screen)
		else:
			self.close_modal()


	def refresh_screen(self):
		screen = self.active_screen
		if screen=='preset' and len(self.curlayer.preset_list)<=1:
			screen='control'
		self.show_screen(screen)


	def get_current_screen(self):
		if self.modal_screen:
			return self.screens[self.modal_screen]
		else:
			return self.screens[self.active_screen]


	def show_confirm(self, text, callback=None, cb_params=None):
		self.modal_screen_back = self.modal_screen
		self.modal_screen='confirm'
		self.screens['confirm'].show(text, callback, cb_params)
		self.hide_screens(exclude='confirm')


	def show_keyboard(self, callback, text="", max_chars=None):
		self.modal_screen_back = self.modal_screen
		self.modal_screen="keyboard"
		self.screens['keyboard'].set_mode(zynthian_gui_keyboard.OSK_QWERTY)
		self.screens['keyboard'].show(callback, text, max_chars)
		self.hide_screens(exclude='keyboard')


	def show_numpad(self, callback, text="", max_chars=None):
		self.modal_screen_back = self.modal_screen
		self.modal_screen="keyboard"
		self.screens['keyboard'].set_mode(zynthian_gui_keyboard.OSK_NUMPAD)
		self.screens['keyboard'].show(callback, text, max_chars)
		self.hide_screens(exclude='keyboard')


	def show_info(self, text, tms=None):
		self.modal_screen_back = self.modal_screen
		self.modal_screen = 'info'
		self.screens['info'].show(text)
		self.hide_screens(exclude='info')
		if tms:
			zynthian_gui_config.top.after(tms, self.hide_info)


	def add_info(self, text, tags=None):
		self.screens['info'].add(text,tags)


	def hide_info(self):
		if self.modal_screen=='info':
			self.close_modal()


	def hide_info_timer(self, tms=3000):
		if self.modal_screen=='info':
			self.cancel_info_timer()
			self.modal_timer_id = zynthian_gui_config.top.after(tms, self.hide_info)


	def cancel_info_timer(self):
		self.cancel_modal_timer()


	def calibrate_touchscreen(self):
		self.show_modal('touchscreen_calibration')


	def layer_control(self, layer=None):
		modal = False
		if layer is not None:
			if layer in self.screens['layer'].root_layers:
				self._curlayer = None
			else:
				modal = True
				self._curlayer = self.curlayer

			self.set_curlayer(layer)

		if self.curlayer:
			# If there is a preset selection for the active layer ...
			if self.curlayer.get_preset_name():
				self.show_screen('control')
			else:
				if modal:
					self.show_modal('bank')
				else:
					self.show_screen('bank')
				# If there is only one bank, jump to preset selection
				if len(self.curlayer.bank_list)<=1:
					self.screens['bank'].select_action(0)


	def show_control(self):
		self.restore_curlayer()
		self.layer_control()


	def enter_midi_learn_mode(self):
		self.midi_learn_mode = True
		self.midi_learn_zctrl = None
		lib_zyncoder.set_midi_learning_mode(1)
		self.screens['control'].refresh_midi_bind()
		self.screens['control'].set_select_path()
		#self.show_modal('zs3_learn')


	def exit_midi_learn_mode(self):
		self.midi_learn_mode = False
		self.midi_learn_zctrl = None
		lib_zyncoder.set_midi_learning_mode(0)
		self.screens['control'].refresh_midi_bind()
		self.screens['control'].set_select_path()
		self.show_active_screen()


	def show_control_xy(self, xctrl, yctrl):
		self.modal_screen='control_xy'
		self.screens['control_xy'].set_controllers(xctrl, yctrl)
		self.screens['control_xy'].show()
		self.hide_screens(exclude='control_xy')
		self.active_screen='control'
		self.screens['control'].set_mode_control()
		logging.debug("SHOW CONTROL-XY => %s, %s" % (xctrl.symbol, yctrl.symbol))


	def set_curlayer(self, layer, save=False):
		if layer is not None:
			if save:
				self._curlayer = self.curlayer
			self.curlayer = layer
			self.screens['bank'].fill_list()
			self.screens['preset'].fill_list()
			self.screens['control'].fill_list()
			self.set_active_channel()
		else:
			self.curlayer = None


	def restore_curlayer(self):
		if self._curlayer:
			self.set_curlayer(self._curlayer)
			self._curlayer = None


	#If "MIDI Single Active Channel" mode is enabled, set MIDI Active Channel to layer's one
	def set_active_channel(self):
		curlayer_chan = None
		active_chan = -1

		if self.curlayer:
			# Don't change nothing for MIXER
			if self.curlayer.engine.nickname=='MX':
				return
			curlayer_chan = self.curlayer.get_midi_chan()
			if curlayer_chan is not None and zynthian_gui_config.midi_single_active_channel:
				active_chan = curlayer_chan 
				cur_active_chan = lib_zyncoder.get_midi_active_chan()
				if cur_active_chan==active_chan:
					return
				else:
					logging.debug("ACTIVE CHAN: {} => {}".format(cur_active_chan, active_chan))
					#if cur_active_chan>=0:
					#	self.all_notes_off_chan(cur_active_chan)

		lib_zyncoder.set_midi_active_chan(active_chan)
		self.zynswitches_midi_setup(curlayer_chan)


	def get_curlayer_wait(self):
		#Try until layer is ready
		for j in range(100):
			if self.curlayer:
				return self.curlayer
			else:
				sleep(0.1)


	def is_single_active_channel(self):
		return zynthian_gui_config.midi_single_active_channel

	# -------------------------------------------------------------------
	# Callable UI Actions
	# -------------------------------------------------------------------

	def callable_ui_action(self, cuia, params=None):
		logging.debug("CUIA '{}' => {}".format(cuia,params))
		
		if cuia == "POWER_OFF":
			self.screens['admin'].power_off_confirmed()

		elif cuia == "REBOOT":
			self.screens['admin'].reboot_confirmed()

		elif cuia == "RESTART_UI":
			self.screens['admin'].restart_gui()

		elif cuia == "RELOAD_MIDI_CONFIG":
			self.reload_midi_config()

		elif cuia == "RELOAD_KEY_BINDING":
			zynthian_gui_keybinding.getInstance().load()

		elif cuia == "LAST_STATE_ACTION":
			self.screens['admin'].last_state_action()

		elif cuia == "ALL_NOTES_OFF":
			self.all_notes_off()
			sleep(0.1)
			self.raw_all_notes_off()

		elif cuia == "ALL_SOUNDS_OFF" or cuia == "ALL_OFF":
			self.all_notes_off()
			self.all_sounds_off()
			sleep(0.1)
			self.raw_all_notes_off()

		elif cuia == "START_AUDIO_RECORD":
			self.screens['audio_recorder'].start_recording()

		elif cuia == "STOP_AUDIO_RECORD":
			self.screens['audio_recorder'].stop_recording()

		elif cuia == "TOGGLE_AUDIO_RECORD":
			self.screens['audio_recorder'].toggle_recording()

		elif cuia == "START_AUDIO_PLAY":
			self.screens['audio_recorder'].start_playing()

		elif cuia == "STOP_AUDIO_PLAY":
			self.screens['audio_recorder'].stop_playing()

		elif cuia == "TOGGLE_AUDIO_PLAY":
			self.screens['audio_recorder'].toggle_playing()

		elif cuia == "START_MIDI_RECORD":
			self.screens['midi_recorder'].start_recording()

		elif cuia == "STOP_MIDI_RECORD":
			self.screens['midi_recorder'].stop_recording()

		elif cuia == "TOGGLE_MIDI_RECORD":
			self.screens['midi_recorder'].toggle_recording()

		elif cuia == "START_MIDI_PLAY":
			self.screens['midi_recorder'].start_playing()

		elif cuia == "STOP_MIDI_PLAY":
			self.screens['midi_recorder'].stop_playing()

		elif cuia == "TOGGLE_MIDI_PLAY":
			self.screens['midi_recorder'].toggle_playing()

		elif cuia == "SELECT":
			try:
				self.get_current_screen().select(params[0])
			except:
				pass

		elif cuia == "SELECT_UP":
			try:
				self.get_current_screen().select_up()
			except:
				pass

		elif cuia == "SELECT_DOWN":
			try:
				self.get_current_screen().select_down()
			except:
				pass

		elif cuia == "BACK_UP":
			try:
				self.get_current_screen().back_up()
			except:
				pass

		elif cuia == "BACK_DOWN":
			try:
				self.get_current_screen().back_down()
			except:
				pass

		elif cuia == "LAYER_UP":
			try:
				self.get_current_screen().layer_up()
			except:
				pass

		elif cuia == "LAYER_DOWN":
			try:
				self.get_current_screen().layer_down()
			except:
				pass

		elif cuia == "SNAPSHOT_UP":
			try:
				self.get_current_screen().snapshot_up()
			except:
				pass

		elif cuia == "SNAPSHOT_DOWN":
			try:
				self.get_current_screen().snapshot_down()
			except:
				pass

		elif cuia == "SWITCH_LAYER_SHORT":
			self.zynswitch_short(0)

		elif cuia == "SWITCH_LAYER_BOLD":
			self.zynswitch_bold(0)

		elif cuia == "SWITCH_LAYER_LONG":
			self.zynswitch_long(0)

		elif cuia == "SWITCH_BACK_SHORT":
			self.zynswitch_short(1)

		elif cuia == "SWITCH_BACK_BOLD":
			self.zynswitch_bold(1)

		elif cuia == "SWITCH_BACK_LONG":
			self.zynswitch_long(1)

		elif cuia == "SWITCH_SNAPSHOT_SHORT":
			self.zynswitch_short(2)

		elif cuia == "SWITCH_SNAPSHOT_BOLD":
			self.zynswitch_bold(2)

		elif cuia == "SWITCH_SNAPSHOT_LONG":
			self.zynswitch_long(2)

		elif cuia == "SWITCH_SELECT_SHORT":
			self.zynswitch_short(3)

		elif cuia == "SWITCH_SELECT_BOLD":
			self.zynswitch_bold(3)

		elif cuia == "SWITCH_SELECT_LONG":
			self.zynswitch_long(3)

		elif cuia == "SCREEN_ADMIN":
			self.show_screen("admin")

		elif cuia == "SCREEN_LAYER":
			self.show_screen("layer")

		elif cuia == "SCREEN_BANK":
			self.show_screen("bank")

		elif cuia == "SCREEN_PRESET":
			self.show_screen("preset")

		elif cuia == "SCREEN_CONTROL":
			self.show_screen("control")

		elif cuia == "MODAL_SNAPSHOT":
			self.toggle_modal("snapshot")

		elif cuia == "MODAL_AUDIO_RECORDER":
			self.toggle_modal("audio_recorder")

		elif cuia == "MODAL_MIDI_RECORDER":
			self.toggle_modal("midi_recorder")

		elif cuia == "MODAL_ALSA_MIXER":
			self.toggle_modal("alsa_mixer")

		elif cuia == "MODAL_STEPSEQ":
			self.toggle_modal("stepseq")


	def custom_switch_ui_action(self, i, t):
		try:
			if t in zynthian_gui_config.custom_switch_ui_actions[i]:
				self.callable_ui_action(zynthian_gui_config.custom_switch_ui_actions[i][t])
		except Exception as e:
			logging.warning(e)


	# -------------------------------------------------------------------
	# Switches
	# -------------------------------------------------------------------


	# Init GPIO Switches
	def zynswitches_init(self):
		if lib_zyncoder:
			ts=datetime.now()
			logging.info("SWITCHES INIT...")
			for i,pin in enumerate(zynthian_gui_config.zynswitch_pin):
				self.dtsw.append(ts)
				lib_zyncoder.setup_zynswitch(i,pin)
				logging.info("SETUP ZYNSWITCH {} => wpGPIO {}".format(i, pin))


	def zynswitches_midi_setup(self, curlayer_chan=None):
		logging.info("MIDI SWITCHES SETUP...")

		# Configure Custom Switches
		for i in range(0, zynthian_gui_config.n_custom_switches):
			swi = 4 + i
			event = zynthian_gui_config.custom_switch_midi_events[i]
			if event is not None:
				if event['chan'] is not None:
					midi_chan = event['chan']
				else:
					midi_chan = curlayer_chan

				if midi_chan is not None:
					lib_zyncoder.setup_zynswitch_midi(swi, event['type'], midi_chan, event['num'], event['val'])
					logging.info("MIDI ZYNSWITCH {}: {} CH#{}, {}, {}".format(swi, event['type'], midi_chan, event['num'], event['val']))
				else:
					lib_zyncoder.setup_zynswitch_midi(swi, 0, 0, 0, 0)
					logging.info("MIDI ZYNSWITCH {}: DISABLED!".format(swi))

		# Configure Zynaptik Analog Inputs (CV-IN)
		for i, event in enumerate(zynthian_gui_config.zynaptik_ad_midi_events):
			if event is not None:
				if event['chan'] is not None:
					midi_chan = event['chan']
				else:
					midi_chan = curlayer_chan

				if midi_chan is not None:
					lib_zyncoder.setup_zynaptik_cvin(i, event['type'], midi_chan, event['num'])
					logging.info("ZYNAPTIK CV-IN {}: {} CH#{}, {}".format(i, event['type'], midi_chan, event['num']))
				else:
					lib_zyncoder.disable_zynaptik_cvin(i)
					logging.info("ZYNAPTIK CV-IN {}: DISABLED!".format(i))

		# Configure Zynaptik Analog Outputs (CV-OUT)
		for i, event in enumerate(zynthian_gui_config.zynaptik_da_midi_events):
			if event is not None:
				if event['chan'] is not None:
					midi_chan = event['chan']
				else:
					midi_chan = curlayer_chan

				if midi_chan is not None:
					lib_zyncoder.setup_zynaptik_cvout(i, event['type'], midi_chan, event['num'])
					logging.info("ZYNAPTIK CV-OUT {}: {} CH#{}, {}".format(i, event['type'], midi_chan, event['num']))
				else:
					lib_zyncoder.disable_zynaptik_cvout(i)
					logging.info("ZYNAPTIK CV-OUT {}: DISABLED!".format(i))

		# Configure Zyntof Inputs (Distance Sensor)
		for i, event in enumerate(zynthian_gui_config.zyntof_midi_events):
			if event is not None:
				if event['chan'] is not None:
					midi_chan = event['chan']
				else:
					midi_chan = curlayer_chan

				if midi_chan is not None:
					lib_zyncoder.setup_zyntof(i, event['type'], midi_chan, event['num'])
					logging.info("ZYNTOF {}: {} CH#{}, {}".format(i, event['type'], midi_chan, event['num']))
				else:
					lib_zyncoder.disable_zyntof(i)
					logging.info("ZYNTOF {}: DISABLED!".format(i))


	def zynswitches(self):
		if lib_zyncoder:
			for i in range(len(zynthian_gui_config.zynswitch_pin)):
				if i<4 or zynthian_gui_config.custom_switch_ui_actions[i-4]:
					dtus=lib_zyncoder.get_zynswitch_dtus(i, zynthian_gui_config.zynswitch_long_us)
					if dtus>zynthian_gui_config.zynswitch_long_us:
						self.zynswitch_long(i)
						return
					if dtus>zynthian_gui_config.zynswitch_bold_us:
						# Double switches must be bold!!! => by now ...
						if self.zynswitch_double(i):
							return
						self.zynswitch_bold(i)
						return
					if dtus>0:
						#print("Switch "+str(i)+" dtus="+str(dtus))
						self.zynswitch_short(i)


	def zynswitch_long(self,i):
		logging.info('Looooooooong Switch '+str(i))
		self.start_loading()

		# Standard 4 ZynSwitches
		if i==0:
			self.toggle_modal("stepseq")

		elif i==1:
			#self.callable_ui_action("ALL_OFF")
			self.show_modal("admin")

		elif i==2:
			self.show_modal("alsa_mixer")

		elif i==3:
			self.screens['admin'].power_off()

		# Custom ZynSwitches
		elif i>=4:
			self.custom_switch_ui_action(i-4, "L")

		self.stop_loading()


	def zynswitch_bold(self,i):
		logging.info('Bold Switch '+str(i))
		self.start_loading()

		if self.modal_screen in ['stepseq', 'keyboard']:
			self.stop_loading()
			if self.screens[self.modal_screen].switch(i, 'B'):
				return

		# Standard 4 ZynSwitches
		if i==0:
			if self.active_screen=='layer' and self.modal_screen!='stepseq':
				self.show_modal('stepseq')
			else:
				if self.active_screen=='preset':
					self.screens['preset'].restore_preset()
				self.show_screen('layer')

		elif i==1:
			if self.modal_screen:
				logging.debug("CLOSE MODAL => " + self.modal_screen)
				self.show_screen('main')

			elif self.active_screen=='preset':
				self.screens['preset'].restore_preset()
				self.show_screen('control')

			elif self.active_screen in ['main', 'admin'] and len(self.screens['layer'].layers)>0:
				self.show_control()

			else:
				self.show_screen('main')

		elif i==2:
			if self.active_screen=='control':
				self.show_modal('layer_options')
			else:
				self.show_modal('snapshot')

		elif i==3:
			if self.modal_screen:
				self.screens[self.modal_screen].switch_select('B')
			else:
				self.screens[self.active_screen].switch_select('B')

		# Custom ZynSwitches
		elif i>=4:
			self.custom_switch_ui_action(i-4, "B")

		self.stop_loading()


	def zynswitch_short(self,i):
		logging.info('Short Switch '+str(i))

		if self.modal_screen in ['stepseq', 'audio_mixer']:
			if self.screens[self.modal_screen].switch(i, 'S'):
				return

		self.start_loading()

		# Standard 4 ZynSwitches
		if i==0:
			if self.active_screen=='control' or self.modal_screen=='alsa_mixer':
				if self.screens['layer'].get_num_root_layers()>1:
					logging.info("Next layer")
					self.screens['layer'].next(True)
				else:
					self.show_screen('layer')

			elif self.active_screen=='layer':
				if self.modal_screen is not None:
					self.show_screen('layer')
				elif self.screens['layer'].get_num_root_layers()>1:
					logging.info("Next layer")
					self.screens['layer'].next(False)

			else:
				if self.active_screen=='preset':
					self.screens['preset'].restore_preset()
				self.show_screen('layer')

		elif i==1:
			screen_back = None
			# If modal screen ...
			if self.modal_screen:
				logging.debug("CLOSE MODAL => " + self.modal_screen)

				# Try to call modal back_action method:
				try:
					screen_back = self.screens[self.modal_screen].back_action()
					logging.debug("SCREEN BACK => " + screen_back)
				except:
					pass

				# Back to previous screen or modal
				if screen_back is None:
					if self.modal_screen_back:
						screen_back = self.modal_screen_back
					else:
						screen_back = self.active_screen

			else:
				try:
					screen_back = self.screens[self.active_screen].back_action()
				except:
					pass

				# Back to screen-1 by default ...
				if screen_back is None:
					j = self.screens_sequence.index(self.active_screen)-1
					if j<0: 
						if len(self.screens['layer'].layers)>0 and self.curlayer:
							j = len(self.screens_sequence)-1
						else:
							j = 0
					screen_back = self.screens_sequence[j]

			# If there is only one preset, go back to bank selection
			if screen_back=='preset' and len(self.curlayer.preset_list)<=1:
				screen_back = 'bank'

			# If there is only one bank, go back to layer selection
			if screen_back=='bank' and len(self.curlayer.bank_list)<=1:
				screen_back = 'layer'

			if screen_back:
				logging.debug("BACK TO SCREEN => {}".format(screen_back))
				if screen_back in self.screens_sequence:
					self.show_screen(screen_back)
				else:
					self.show_modal(screen_back)
					self.modal_screen_back = None

		elif i==2:
			if self.modal_screen=='audio_recorder':
				self.show_modal('midi_recorder')

			elif self.modal_screen=='midi_recorder':
				self.show_modal('audio_recorder')

			elif (self.active_screen=='control' or self.modal_screen=='alsa_mixer') and self.screens['control'].mode=='control':
				if self.midi_learn_mode or self.midi_learn_zctrl:
					if self.modal_screen=='zs3_learn':
						self.show_screen('control')
					elif zynthian_gui_config.midi_prog_change_zs3:
						self.show_modal('zs3_learn')
				else:
					self.enter_midi_learn_mode()

			elif self.active_screen=='layer':
				self.screens['layer'].switch_select('B')

			else:
				self.show_modal("snapshot")

		elif i==3:
			if self.modal_screen:
				self.screens[self.modal_screen].switch_select('S')
			else:
				self.screens[self.active_screen].switch_select('S')

		# Custom ZynSwitches
		elif i>=4:
			self.custom_switch_ui_action(i-4, "S")

		self.stop_loading()


	def zynswitch_double(self,i):
		self.dtsw[i]=datetime.now()
		for j in range(4):
			if j==i: continue
			if abs((self.dtsw[i]-self.dtsw[j]).total_seconds())<0.3:
				self.start_loading()
				dswstr=str(i)+'+'+str(j)
				logging.info('Double Switch '+dswstr)
				#self.show_control_xy(i,j)
				self.show_screen('control')
				self.screens['control'].set_xyselect_mode(i,j)
				self.stop_loading()
				return True


	def zynswitch_X(self,i):
		logging.info('X Switch %d' % i)
		if self.active_screen=='control' and self.screens['control'].mode=='control':
			self.screens['control'].midi_learn(i)


	def zynswitch_Y(self,i):
		logging.info('Y Switch %d' % i)
		if self.active_screen=='control' and self.screens['control'].mode=='control':
			self.screens['control'].midi_unlearn(i)


	#------------------------------------------------------------------
	# Switch Defered Event
	#------------------------------------------------------------------


	def zynswitch_defered(self, t, i):
		self.zynswitch_defered_event=(t,i)


	def zynswitch_defered_exec(self):
		if self.zynswitch_defered_event is not None:
			#Copy event and clean variable
			event=copy.deepcopy(self.zynswitch_defered_event)
			self.zynswitch_defered_event=None
			#Process event
			if event[0]=='S':
				self.zynswitch_short(event[1])
			elif event[0]=='B':
				self.zynswitch_bold(event[1])
			elif event[0]=='L':
				self.zynswitch_long(event[1])
			elif event[0]=='X':
				self.zynswitch_X(event[1])
			elif event[0]=='Y':
				self.zynswitch_Y(event[1])


	#------------------------------------------------------------------
	# Threads
	#------------------------------------------------------------------


	def start_zyncoder_thread(self):
		if lib_zyncoder:
			self.zyncoder_thread=Thread(target=self.zyncoder_thread_task, args=())
			self.zyncoder_thread.daemon = True # thread dies with the program
			self.zyncoder_thread.start()


	def zyncoder_thread_task(self):
		while not self.exit_flag:
			self.zyncoder_read()
			self.zynmidi_read()
			self.osc_receive()
			self.plot_zctrls()
			sleep(0.04)
			if self.zynread_wait_flag:
				sleep(0.3)
				self.zynread_wait_flag=False


	def zyncoder_read(self):
		if not self.loading: #TODO Es necesario???
			try:
				#Read Zyncoders
				self.lock.acquire()
				if self.modal_screen:
					free_zyncoders = self.screens[self.modal_screen].zyncoder_read()
				else:
					free_zyncoders = self.screens[self.active_screen].zyncoder_read()

				if free_zyncoders:
					self.screens["control"].zyncoder_read(free_zyncoders)

				self.lock.release()
				
				#Zynswitches
				self.zynswitch_defered_exec()
				self.zynswitches()

			except Exception as err:
				self.reset_loading()
				logging.exception(err)

			#Run autoconnect if needed
			self.zynautoconnect_do()


	def zynmidi_read(self):
		try:
			while lib_zyncoder:
				ev=lib_zyncoder.read_zynmidi()
				if ev==0: break

				evtype = (ev & 0xF00000) >> 20
				chan = (ev & 0x0F0000) >> 16

				if evtype==0xF and chan==0x8:
					self.status_info['midi_clock'] = True
				else:
					self.status_info['midi'] = True

				#logging.info("MIDI_UI MESSAGE: {}".format(hex(ev)))
				#logging.info("MIDI_UI MESSAGE DETAILS: {}, {}".format(chan,evtype))

				# System Messages
				if zynthian_gui_config.midi_sys_enabled and evtype==0xF:
					# Song Position Pointer...
					if chan==0x1:
						timecode = (ev & 0xFF) >> 8;
					elif chan==0x2:
						pos = ev & 0xFFFF;
					# Song Select...
					elif chan==0x3:
						song_number = (ev & 0xFF) >> 8;
					# Timeclock
					elif chan==0x8:
						pass
					# MIDI tick
					elif chan==0x9:
						pass
					# Start
					elif chan==0xA:
						pass
					# Continue
					elif chan==0xB:
						pass
					# Stop
					elif chan==0xC:
						pass
					# Active Sensing
					elif chan==0xE:
						pass
					# Reset
					elif chan==0xF:
						pass

				# Master MIDI Channel ...
				elif chan==zynthian_gui_config.master_midi_channel:
					logging.info("MASTER MIDI MESSAGE: %s" % hex(ev))
					self.start_loading()
					# Webconf configured messages for Snapshot Control ...
					if ev==zynthian_gui_config.master_midi_program_change_up:
						logging.debug("PROGRAM CHANGE UP!")
						self.screens['snapshot'].midi_program_change_up()
					elif ev==zynthian_gui_config.master_midi_program_change_down:
						logging.debug("PROGRAM CHANGE DOWN!")
						self.screens['snapshot'].midi_program_change_down()
					elif ev==zynthian_gui_config.master_midi_bank_change_up:
						logging.debug("BANK CHANGE UP!")
						self.screens['snapshot'].midi_bank_change_up()
					elif ev==zynthian_gui_config.master_midi_bank_change_down:
						logging.debug("BANK CHANGE DOWN!")
						self.screens['snapshot'].midi_bank_change_down()
					# Program Change => Snapshot Load
					elif evtype==0xC:
						pgm = ((ev & 0x7F00)>>8)
						logging.debug("PROGRAM CHANGE %d" % pgm)
						self.screens['snapshot'].midi_program_change(pgm)
					# Control Change ...
					elif evtype==0xB:
						ccnum=(ev & 0x7F00)>>8
						if ccnum==zynthian_gui_config.master_midi_bank_change_ccnum:
							bnk = (ev & 0x7F)
							logging.debug("BANK CHANGE %d" % bnk)
							self.screens['snapshot'].midi_bank_change(bnk)
						elif ccnum==120:
							self.all_sounds_off()
						elif ccnum==123:
							self.all_notes_off()
					# Note-on => CUIA
					elif evtype==0x9:
						note = str((ev & 0x7F00)>>8)
						vel = (ev & 0x007F)
						if vel != 0 and note in self.note2cuia:
							self.callable_ui_action(self.note2cuia[note], [vel])

					#Run autoconnect (if needed) and stop logo animation
					self.zynautoconnect_do()
					self.stop_loading()

				# Program Change ...
				elif evtype==0xC:
					pgm = (ev & 0x7F00)>>8
					logging.info("MIDI PROGRAM CHANGE: CH{} => {}".format(chan,pgm))
	
					# SubSnapShot (ZS3) MIDI learn ...
					if self.midi_learn_mode and self.modal_screen=='zs3_learn':
						if self.screens['layer'].save_midi_chan_zs3(chan, pgm):
							logging.info("ZS3 Saved: CH{} => {}".format(chan,pgm))
							self.exit_midi_learn_mode()

					# Set Preset or ZS3 (sub-snapshot), depending of config option
					else:
						if zynthian_gui_config.midi_prog_change_zs3:
							self.screens['layer'].set_midi_chan_zs3(chan, pgm)
						else:
							self.screens['layer'].set_midi_chan_preset(chan, pgm)

						#if not self.modal_screen and self.curlayer and chan==self.curlayer.get_midi_chan():
						#	self.show_screen('control')

				# Note-On ...
				elif evtype==0x9:
					self.screens['midi_chan'].midi_chan_activity(chan)
					#Preload preset (note-on)
					if zynthian_gui_config.preset_preload_noteon and self.active_screen=='preset' and chan==self.curlayer.get_midi_chan():
						self.start_loading()
						self.screens['preset'].preselect_action()
						self.stop_loading()
					#Note Range Learn
					if self.modal_screen=='midi_key_range':
						note = (ev & 0x7F00)>>8
						self.screens['midi_key_range'].learn_note_range(note)

				# Control Change ...
				elif evtype==0xB:
					self.screens['midi_chan'].midi_chan_activity(chan)
					ccnum=(ev & 0x7F00)>>8
					ccval=(ev & 0x007F)
					#logging.debug("MIDI CONTROL CHANGE: CH{}, CC{} => {}".format(chan,ccnum,ccval))
					# If MIDI learn pending ...
					if self.midi_learn_zctrl:
						self.midi_learn_zctrl.cb_midi_learn(chan, ccnum)
					# Try layer's zctrls
					else:
						self.screens['layer'].midi_control_change(chan,ccnum,ccval)

		except Exception as err:
			self.reset_loading()
			logging.exception(err)


	def plot_zctrls(self):
		try:
			if self.modal_screen:
				self.screens[self.modal_screen].plot_zctrls()
			else:
				self.screens[self.active_screen].plot_zctrls()
		except AttributeError:
			pass
		except Exception as e:
			logging.error(e)


	def start_loading_thread(self):
		self.loading_thread=Thread(target=self.loading_refresh, args=())
		self.loading_thread.daemon = True # thread dies with the program
		self.loading_thread.start()


	def start_loading(self):
		self.loading=self.loading+1
		if self.loading<1: self.loading=1
		#logging.debug("START LOADING %d" % self.loading)


	def stop_loading(self):
		self.loading=self.loading-1
		if self.loading<0: self.loading=0
		#logging.debug("STOP LOADING %d" % self.loading)


	def reset_loading(self):
		self.loading=0


	def loading_refresh(self):
		while not self.exit_flag:
			try:
				if self.modal_screen:
					self.screens[self.modal_screen].refresh_loading()
				else:
					self.screens[self.active_screen].refresh_loading()
			except Exception as err:
				logging.error("zynthian_gui.loading_refresh() => %s" % err)
			sleep(0.1)


	def wait_threads_end(self, n=20):
		logging.debug("Awaiting threads to end ...")

		while (self.loading_thread.is_alive() or self.zyncoder_thread.is_alive() or zynautoconnect.is_running()) and n>0:
			sleep(0.1)
			n -= 1

		if n<=0:
			logging.error("Reached maximum count while awaiting threads to end!")
			return False
		else:
			logging.debug("Remaining {} active threads...".format(threading.active_count()))
			sleep(0.5)
			return True


	def exit(self, code=0):
		self.exit_flag=True
		self.exit_code=code


	#------------------------------------------------------------------
	# Polling
	#------------------------------------------------------------------


	def start_polling(self):
		self.polling=True
		self.zyngine_refresh()
		self.refresh_status()
		self.osc_timeout()


	def stop_polling(self):
		self.polling=False


	def after(self, msec, func):
		zynthian_gui_config.top.after(msec, func)


	def zyngine_refresh(self):
		try:
			# Capture exit event and finish
			if self.exit_flag:
				self.stop()
				self.wait_threads_end()
				logging.info("EXITING ZYNTHIAN-UI ...")
				zynthian_gui_config.top.quit()
				return
			# Refresh Current Layer
			elif self.curlayer and not self.loading:
				self.curlayer.refresh()

		except Exception as e:
			self.reset_loading()
			logging.exception(e)

		# Poll
		if self.polling:
			zynthian_gui_config.top.after(160, self.zyngine_refresh)


	def refresh_status(self):
		if self.exit_flag:
			return

		try:
			if zynthian_gui_config.show_cpu_status:
				# Get CPU Load
				#self.status_info['cpu_load'] = max(psutil.cpu_percent(None, True))
				self.status_info['cpu_load'] = zynautoconnect.get_jackd_cpu_load()
			else:
				# Get audio peak level
				MIXER_MAIN = 16 #TODO This constant should go somewhere else
				self.status_info['peakA'] = lib_zynmixer.getDpm(MIXER_MAIN, 0)
				self.status_info['peakB'] = lib_zynmixer.getDpm(MIXER_MAIN, 1)
				self.status_info['holdA'] = lib_zynmixer.getDpmHold(MIXER_MAIN, 0)
				self.status_info['holdB'] = lib_zynmixer.getDpmHold(MIXER_MAIN, 1)

			# Get Status Flags (once each 5 refreshes)
			if self.status_counter>5:
				self.status_counter = 0

				self.status_info['undervoltage'] = False
				self.status_info['overtemp'] = False
				try:
					# Get ARM flags
					res = check_output(("vcgencmd", "get_throttled")).decode('utf-8','ignore')
					thr = int(res[12:],16)
					if thr & 0x1:
						self.status_info['undervoltage'] = True
					elif thr & (0x4 | 0x2):
						self.status_info['overtemp'] = True

				except Exception as e:
					logging.error(e)

				try:
					# Get Recorder Status
					self.status_info['audio_recorder'] = self.screens['audio_recorder'].get_status()
					self.status_info['midi_recorder'] = self.screens['midi_recorder'].get_status()

				except Exception as e:
					logging.error(e)

			else:
				self.status_counter += 1

			# Refresh On-Screen Status
			try:
				if self.modal_screen:
					self.screens[self.modal_screen].refresh_status(self.status_info)
				elif self.active_screen:
					self.screens[self.active_screen].refresh_status(self.status_info)
			except AttributeError:
				pass

			# Clean some status_info
			self.status_info['xrun'] = False
			self.status_info['midi'] = False
			self.status_info['midi_clock'] = False

		except Exception as e:
			logging.exception(e)

		# Poll
		if self.polling:
			zynthian_gui_config.top.after(200, self.refresh_status)


	def osc_timeout(self):
		self.watchdog_last_check = monotonic()
		for client in list(self.osc_clients):
			if self.osc_clients[client] < self.watchdog_last_check - self.osc_timer:
				self.osc_clients.pop(client)
				try:
					lib_zynmixer.removeOscClient(c_char_p(client.encode('utf-8')))
				except:
					pass
		# Poll
		if self.polling:
			zynthian_gui_config.top.after(self.osc_timer * 1000, self.osc_timeout)


	#------------------------------------------------------------------
	# Engine OSC callbacks => No concurrency!! 
	#------------------------------------------------------------------


	def cb_osc_bank_view(self, path, args):
		pass


	def cb_osc_ctrl(self, path, args):
		#print ("OSC CTRL: " + path + " => "+str(args[0]))
		if path in self.screens['control'].zgui_controllers_map.keys():
			self.screens['control'].zgui_controllers_map[path].set_init_value(args[0])


	#------------------------------------------------------------------
	# All Notes/Sounds Off => PANIC!
	#------------------------------------------------------------------


	def all_sounds_off(self):
		logging.info("All Sounds Off!")
		for chan in range(16):
			lib_zyncoder.ui_send_ccontrol_change(chan, 120, 0)


	def all_notes_off(self):
		logging.info("All Notes Off!")
		for chan in range(16):
			lib_zyncoder.ui_send_ccontrol_change(chan, 123, 0)


	def raw_all_notes_off(self):
		logging.info("Raw All Notes Off!")
		lib_zyncoder.ui_send_all_notes_off()


	def all_sounds_off_chan(self, chan):
		logging.info("All Sounds Off for channel {}!".format(chan))
		lib_zyncoder.ui_send_ccontrol_change(chan, 120, 0)


	def all_notes_off_chan(self, chan):
		logging.info("All Notes Off for channel {}!".format(chan))
		lib_zyncoder.ui_send_ccontrol_change(chan, 123, 0)


	def raw_all_notes_off_chan(self, chan):
		logging.info("Raw All Notes Off for channel {}!".format(chan))
		lib_zyncoder.ui_send_all_notes_off_chan(chan)


	#------------------------------------------------------------------
	# MPE initialization
	#------------------------------------------------------------------

	def init_mpe_zones(self, lower_n_chans, upper_n_chans):
		# Configure Lower Zone 
		if not isinstance(lower_n_chans, int) or lower_n_chans<0 or lower_n_chans>0xF:
			logging.error("Can't initialize MPE Lower Zone. Incorrect num of channels ({})".format(lower_n_chans))
		else:
			lib_zyncoder.ctrlfb_send_ccontrol_change(0x0, 0x79, 0x0)
			lib_zyncoder.ctrlfb_send_ccontrol_change(0x0, 0x64, 0x6)
			lib_zyncoder.ctrlfb_send_ccontrol_change(0x0, 0x65, 0x0)
			lib_zyncoder.ctrlfb_send_ccontrol_change(0x0, 0x06, lower_n_chans)

		# Configure Upper Zone 
		if not isinstance(upper_n_chans, int) or upper_n_chans<0 or upper_n_chans>0xF:
			logging.error("Can't initialize MPE Upper Zone. Incorrect num of channels ({})".format(upper_n_chans))
		else:
			lib_zyncoder.ctrlfb_send_ccontrol_change(0xF, 0x79, 0x0)
			lib_zyncoder.ctrlfb_send_ccontrol_change(0xF, 0x64, 0x6)
			lib_zyncoder.ctrlfb_send_ccontrol_change(0xF, 0x65, 0x0)
			lib_zyncoder.ctrlfb_send_ccontrol_change(0xF, 0x06, upper_n_chans)

	#------------------------------------------------------------------
	# MIDI learning
	#------------------------------------------------------------------


	def init_midi_learn(self, zctrl):
		self.midi_learn_zctrl = zctrl
		lib_zyncoder.set_midi_learning_mode(1)
		self.screens['control'].refresh_midi_bind()
		self.screens['control'].set_select_path()


	def end_midi_learn(self):
		self.midi_learn_zctrl = None
		lib_zyncoder.set_midi_learning_mode(0)
		self.screens['control'].refresh_midi_bind()
		self.screens['control'].set_select_path()


	def refresh_midi_learn(self):
		self.screens['control'].refresh_midi_bind()
		self.screens['control'].set_select_path()


	#------------------------------------------------------------------
	# Autoconnect
	#------------------------------------------------------------------


	def zynautoconnect(self, force=False):
		if force:
			zynautoconnect.midi_autoconnect(True)
			zynautoconnect.audio_autoconnect(True)
		else:
			self.zynautoconnect_midi_flag = True
			self.zynautoconnect_audio_flag = True


	def zynautoconnect_midi(self, force=False):
		if force:
			zynautoconnect.midi_autoconnect(True)
		else:
			self.zynautoconnect_midi_flag = True


	def zynautoconnect_audio(self, force=False):
		if force:
			zynautoconnect.audio_autoconnect(True)
		else:
			self.zynautoconnect_audio_flag = True


	def zynautoconnect_do(self):
		if self.zynautoconnect_midi_flag:
			self.zynautoconnect_midi_flag = False
			zynautoconnect.midi_autoconnect(True)

		if self.zynautoconnect_audio_flag:
			self.zynautoconnect_audio_flag = False
			zynautoconnect.audio_autoconnect(True)


	def zynautoconnect_acquire_lock(self):
		#Get Mutex Lock
		zynautoconnect.acquire_lock()


	def zynautoconnect_release_lock(self):
		#Release Mutex Lock
		zynautoconnect.release_lock()


	#------------------------------------------------------------------
	# Jackd Info
	#------------------------------------------------------------------

	def get_jackd_samplerate(self):
		return zynautoconnect.get_jackd_samplerate()


	def get_jackd_blocksize(self):
		return zynautoconnect.get_jackd_blocksize()


	#------------------------------------------------------------------
	# Zynthian Config Info
	#------------------------------------------------------------------

	def get_zynthian_config(self, varname):
		return eval("zynthian_gui_config.{}".format(varname))


	def allow_headphones(self):
		return self.screens['layer'].amixer_layer.engine.allow_headphones()


#------------------------------------------------------------------------------
# GUI & Synth Engine initialization
#------------------------------------------------------------------------------

logging.info("STARTING ZYNTHIAN-UI ...")
zynthian_gui_config.zyngui=zyngui=zynthian_gui()
zyngui.start()


#------------------------------------------------------------------------------
# Reparent Top Window using GTK XEmbed protocol features
#------------------------------------------------------------------------------


def flushflush():
	for i in range(1000):
		print("FLUSHFLUSHFLUSHFLUSHFLUSHFLUSHFLUSH")
	zynthian_gui_config.top.after(200, flushflush)


if zynthian_gui_config.wiring_layout=="EMULATOR":
	top_xid=zynthian_gui_config.top.winfo_id()
	print("Zynthian GUI XID: "+str(top_xid))
	if len(sys.argv)>1:
		parent_xid=int(sys.argv[1])
		print("Parent XID: "+str(parent_xid))
		zynthian_gui_config.top.geometry('-10000-10000')
		zynthian_gui_config.top.overrideredirect(True)
		zynthian_gui_config.top.wm_withdraw()
		flushflush()
		zynthian_gui_config.top.after(1000, zynthian_gui_config.top.wm_deiconify)


#------------------------------------------------------------------------------
# Catch SIGTERM
#------------------------------------------------------------------------------


def exit_handler(signo, stack_frame):
	logging.info("Catch Exit Signal ({}) ...".format(signo))
	if signo==signal.SIGHUP:
		exit_code = 0
	elif signo==signal.SIGINT:
		exit_code = 100
	elif signo==signal.SIGQUIT:
		exit_code = 102
	elif signo==signal.SIGTERM:
		exit_code = 101

	zyngui.exit(exit_code)


signal.signal(signal.SIGHUP, exit_handler)
signal.signal(signal.SIGINT, exit_handler)
signal.signal(signal.SIGQUIT, exit_handler)
signal.signal(signal.SIGTERM, exit_handler)


def delete_window():
	exit_code = 101
	zyngui.exit(exit_code)


#Function to handle computer keyboard key press
#	event: Key event
def cb_keybinding(event):
	logging.debug("Key press {} {}".format(event.keycode, event.keysym))
	zynthian_gui_config.top.focus_set() # Must remove focus from listbox to avoid interference with physical keyboard

	if not zynthian_gui_keybinding.getInstance().isEnabled():
		logging.debug("Key binding is disabled - ignoring key press")
		return

	# Ignore TAB key (for now) to avoid confusing widget focus change
	if event.keysym == "Tab":
		return

	# Space is not recognised as keysym so need to convert keycode
	if event.keycode == 65:
		keysym = "Space"
	else:
		keysym = event.keysym

	action = zynthian_gui_keybinding.getInstance().get_key_action(keysym, event.state)
	if action != None:
		zyngui.callable_ui_action(action)


zynthian_gui_config.top.bind("<Key>", cb_keybinding)

zynthian_gui_config.top.protocol("WM_DELETE_WINDOW", delete_window)

#------------------------------------------------------------------------------
# TKinter Main Loop
#------------------------------------------------------------------------------

#import cProfile
#cProfile.run('zynthian_gui_config.top.mainloop()')

zynthian_gui_config.top.mainloop()

logging.info("Exit with code {} ...\n\n".format(zyngui.exit_code))
exit(zyngui.exit_code)

#------------------------------------------------------------------------------<|MERGE_RESOLUTION|>--- conflicted
+++ resolved
@@ -37,24 +37,16 @@
 from datetime import datetime
 from threading  import Thread, Lock
 from subprocess import check_output
-<<<<<<< HEAD
-from ctypes import c_float,c_char_p
+from ctypes import c_float, c_double, CDLL,c_char_p
 from time import monotonic
-=======
-from ctypes import c_float, c_double, CDLL
->>>>>>> 1596363b
 
 # Zynthian specific modules
 import zynconf
 import zynautoconnect
-<<<<<<< HEAD
 #from jackpeak import *
 #from jackpeak.jackpeak import lib_jackpeak, lib_jackpeak_init
 from zynmixer import *
 from zynmixer.zynmixer import lib_zynmixer, lib_zynmixer_init
-=======
-from zynlibs.jackpeak import lib_jackpeak, lib_jackpeak_init
->>>>>>> 1596363b
 from zyncoder import *
 from zyncoder.zyncoder import lib_zyncoder, lib_zyncoder_init
 from zyngine import zynthian_zcmidi
@@ -91,13 +83,10 @@
 from zyngui.zynthian_gui_audio_recorder import zynthian_gui_audio_recorder
 from zyngui.zynthian_gui_midi_recorder import zynthian_gui_midi_recorder
 from zyngui.zynthian_gui_stepsequencer import zynthian_gui_stepsequencer
-<<<<<<< HEAD
 from zyngui.zynthian_gui_mixer import zynthian_gui_mixer
-=======
 from zyngui.zynthian_gui_touchscreen_calibration import zynthian_gui_touchscreen_calibration
 if "autoeq" in zynthian_gui_config.experimental_features:
 	from zyngui.zynthian_gui_autoeq import zynthian_gui_autoeq
->>>>>>> 1596363b
 
 #from zyngui.zynthian_gui_control_osc_browser import zynthian_gui_osc_browser
 
@@ -238,20 +227,17 @@
 		except Exception as e:
 			logging.error("ERROR initializing Controllers & MIDI-router: %s" % e)
 
-<<<<<<< HEAD
 		# Initialize main audio output mixer
 		try:
 			global lib_zynmixer
 			lib_zynmixer = lib_zynmixer_init()
 		except Exception as e:
 			logging.error("ERROR initializing zynmixer: %s" % e)
-=======
 		try:
 			self.libseq = CDLL("/zynthian/zynthian-ui/zynlibs/zynseq/build/libzynseq.so")
 			self.libseq.init(True)
 		except Exception as e:
 			logging.error("ERROR initializing Sequencer: %s" % e)
->>>>>>> 1596363b
 
 	# ---------------------------------------------------------------------------
 	# MIDI Router Init & Config
@@ -395,12 +381,9 @@
 		self.screens['audio_recorder'] = zynthian_gui_audio_recorder()
 		self.screens['midi_recorder'] = zynthian_gui_midi_recorder()
 		self.screens['stepseq'] = zynthian_gui_stepsequencer()
-<<<<<<< HEAD
 		self.screens['audio_mixer'] = zynthian_gui_mixer()
-=======
 		if "autoeq" in zynthian_gui_config.experimental_features:
 			self.screens['autoeq'] = zynthian_gui_autoeq()
->>>>>>> 1596363b
 
 		# Init Auto-connector
 		zynautoconnect.start()
