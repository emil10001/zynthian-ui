--- conflicted
+++ resolved
@@ -788,12 +788,9 @@
 		elif cuia == "SCREEN_PRESET":
 			self.show_screen("preset")
 
-<<<<<<< HEAD
-=======
 		elif cuia == "SCREEN_CONTROL":
 			self.show_screen("control")
 
->>>>>>> 26b3bfb3
 		elif cuia == "MODAL_SNAPSHOT_LOAD":
 			self.toggle_modal("snapshot", "LOAD")
 
