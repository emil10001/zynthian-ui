--- conflicted
+++ resolved
@@ -43,15 +43,10 @@
 # Zynthian specific modules
 import zynconf
 import zynautoconnect
-<<<<<<< HEAD
 #from jackpeak import *
 #from jackpeak.jackpeak import lib_jackpeak, lib_jackpeak_init
 from zynlibs.zynmixer import zynmixer
 from zynlibs.zynmixer.zynmixer import lib_zynmixer
-=======
-
-from zynlibs.jackpeak import lib_jackpeak, lib_jackpeak_init
->>>>>>> e186abb7
 from zyncoder import *
 from zyncoder.zyncoder import lib_zyncoder, lib_zyncoder_init
 
